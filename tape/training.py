--- conflicted
+++ resolved
@@ -419,12 +419,8 @@
               patience: int = -1,
               resume_from_checkpoint: bool = False,
               model_args = None,
-<<<<<<< HEAD
-              num_steps_per_epoch: int = -1) -> None:
-=======
-              steps_per_epoch: int = -1,
+              num_steps_per_epoch: int = -1,
               val_check_frac: float = 1.0) -> None:
->>>>>>> 9ce7840c
 
     # SETUP AND LOGGING CODE #
     input_args = locals()
